#include "forward.cuh"
#include "helpers.cuh"
#include <cooperative_groups.h>
#include <cooperative_groups/reduce.h>
#include <cub/cub.cuh>
#include <cub/device/device_radix_sort.cuh>
#include <iostream>
#include <algorithm>

namespace cg = cooperative_groups;

// kernel function for projecting each gaussian on device
// each thread processes one gaussian
__global__ void project_gaussians_forward_kernel(
    const int num_points,
    const float3 *means3d,
    const float3 *scales,
    const float glob_scale,
    const float4 *quats,
    const float *viewmat,
    const float *projmat,
    const float fx,
    const float fy,
    const dim3 img_size,
    const dim3 tile_bounds,
    float *covs3d,
    float2 *xys,
    float *depths,
    int *radii,
    float3 *conics,
    int32_t *num_tiles_hit
) {
    unsigned idx = cg::this_grid().thread_rank(); // idx of thread within grid
    if (idx >= num_points) {
        return;
    }
    radii[idx] = 0;
    num_tiles_hit[idx] = 0;

    float3 p_world = means3d[idx];
    // printf("p_world %d %.2f %.2f %.2f\n", idx, p_world.x, p_world.y,
    // p_world.z);
    float3 p_view;
    if (clip_near_plane(p_world, viewmat, p_view)) {
        // printf("%d is out of frustum z %.2f, returning\n", idx, p_view.z);
        return;
    }
    // printf("p_view %d %.2f %.2f %.2f\n", idx, p_view.x, p_view.y, p_view.z);

    // compute the projected covariance
    float3 scale = scales[idx];
    float4 quat = quats[idx];
    // printf("%d scale %.2f %.2f %.2f\n", idx, scale.x, scale.y, scale.z);
    // printf("%d quat %.2f %.2f %.2f %.2f\n", idx, quat.w, quat.x, quat.y,
    // quat.z);
    float *cur_cov3d = &(covs3d[6 * idx]);
    scale_rot_to_cov3d(scale, glob_scale, quat, cur_cov3d);

    // project to 2d with ewa approximation
    float tan_fovx = 0.5 * img_size.x / fx;
    float tan_fovy = 0.5 * img_size.y / fy;
    float3 cov2d = project_cov3d_ewa(p_world, cur_cov3d, viewmat, fx, fy, tan_fovx, tan_fovy);
    // printf("cov2d %d, %.2f %.2f %.2f\n", idx, cov2d.x, cov2d.y, cov2d.z);

    float3 conic;
    float radius;
    bool ok = compute_cov2d_bounds(cov2d, conic, radius);
    if (!ok)
        return; // zero determinant
    // printf("conic %d %.2f %.2f %.2f\n", idx, conic.x, conic.y, conic.z);
    conics[idx] = conic;

    // compute the projected mean
    float2 center = project_pix(projmat, p_world, img_size);
    uint2 tile_min, tile_max;
    get_tile_bbox(center, radius, tile_bounds, tile_min, tile_max);
    int32_t tile_area = (tile_max.x - tile_min.x) * (tile_max.y - tile_min.y);
    if (tile_area <= 0) {
        // printf("%d point bbox outside of bounds\n", idx);
        return;
    }

    num_tiles_hit[idx] = tile_area;
    depths[idx] = p_view.z;
    radii[idx] = (int)radius;
    xys[idx] = center;
    // printf(
    //     "point %d x %.2f y %.2f z %.2f, radius %d, # tiles %d, tile_min %d
    //     %d, tile_max %d %d\n", idx, center.x, center.y, depths[idx],
    //     radii[idx], tile_area, tile_min.x, tile_min.y, tile_max.x, tile_max.y
    // );
}

// host function to launch the projection in parallel on device
void project_gaussians_forward_impl(
    const int num_points,
    const float3 *means3d,
    const float3 *scales,
    const float glob_scale,
    const float4 *quats,
    const float *viewmat,
    const float *projmat,
    const float fx,
    const float fy,
    const dim3 img_size,
    const dim3 tile_bounds,
    float *covs3d,
    float2 *xys,
    float *depths,
    int *radii,
    float3 *conics,
    int *num_tiles_hit
) {
    project_gaussians_forward_kernel<<<
        (num_points + N_THREADS - 1) / N_THREADS,
        N_THREADS>>>(
        num_points,
        means3d,
        scales,
        glob_scale,
        quats,
        viewmat,
        projmat,
        fx,
        fy,
        img_size,
        tile_bounds,
        covs3d,
        xys,
        depths,
        radii,
        conics,
        num_tiles_hit
    );
}

// kernel to map each intersection from tile ID and depth to a gaussian
// writes output to isect_ids and gaussian_ids
__global__ void map_gaussian_to_intersects(
    const int num_points,
    const float2 *xys,
    const float *depths,
    const int *radii,
    const int32_t *cum_tiles_hit,
    const dim3 tile_bounds,
    int64_t *isect_ids,
    int32_t *gaussian_ids
) {
    unsigned idx = cg::this_grid().thread_rank();
    if (idx >= num_points)
        return;
    if (radii[idx] <= 0)
        return;
    // get the tile bbox for gaussian
    uint2 tile_min, tile_max;
    float2 center = xys[idx];
    get_tile_bbox(center, radii[idx], tile_bounds, tile_min, tile_max);
    // printf("point %d, %d radius, min %d %d, max %d %d\n", idx, radii[idx],
    // tile_min.x, tile_min.y, tile_max.x, tile_max.y);

    // update the intersection info for all tiles this gaussian hits
    int32_t cur_idx = (idx == 0) ? 0 : cum_tiles_hit[idx - 1];
    // printf("point %d starting at %d\n", idx, cur_idx);
    int64_t depth_id = (int64_t) * (int32_t *)&(depths[idx]);
    for (int i = tile_min.y; i < tile_max.y; ++i) {
        for (int j = tile_min.x; j < tile_max.x; ++j) {
            // isect_id is tile ID and depth as int32
            int64_t tile_id = i * tile_bounds.x + j; // tile within image
            isect_ids[cur_idx] = (tile_id << 32) | depth_id; // tile | depth id
            gaussian_ids[cur_idx] = idx; // 3D gaussian id
            ++cur_idx; // handles gaussians that hit more than one tile
        }
    }
    // printf("point %d ending at %d\n", idx, cur_idx);
}

// kernel to map sorted intersection IDs to tile bins
// expect that intersection IDs are sorted by increasing tile ID
// i.e. intersections of a tile are in contiguous chunks
__global__ void get_tile_bin_edges(
    const int num_intersects, const int64_t *isect_ids_sorted, int2 *tile_bins
) {
    unsigned idx = cg::this_grid().thread_rank();
    if (idx >= num_intersects)
        return;
    // save the indices where the tile_id changes
    int32_t cur_tile_idx = (int32_t)(isect_ids_sorted[idx] >> 32);
    if (idx == 0) {
        tile_bins[cur_tile_idx].x = 0;
        return;
    }
    if (idx == num_intersects - 1) {
        tile_bins[cur_tile_idx].y = num_intersects;
        return;
    }
    int32_t prev_tile_idx = (int32_t)(isect_ids_sorted[idx - 1] >> 32);
    if (prev_tile_idx != cur_tile_idx) {
        tile_bins[prev_tile_idx].y = idx;
        tile_bins[cur_tile_idx].x = idx;
        return;
    }
}

// launch on-device prefix sum to get the cumulative number of tiles for
// gaussians
void compute_cumulative_intersects(
    const int num_points,
    const int32_t *num_tiles_hit,
    int32_t &num_intersects,
    int32_t *cum_tiles_hit
) {
    // ref: https://nvlabs.github.io/cub/structcub_1_1_device_scan.html#a9416ac1ea26f9fde669d83ddc883795a
    // allocate sum workspace
    void *sum_ws = nullptr;
    size_t sum_ws_bytes;
    cub::DeviceScan::InclusiveSum(
        sum_ws, sum_ws_bytes, num_tiles_hit, cum_tiles_hit, num_points
    );
    cudaMalloc(&sum_ws, sum_ws_bytes);
    cub::DeviceScan::InclusiveSum(
        sum_ws, sum_ws_bytes, num_tiles_hit, cum_tiles_hit, num_points
    );
    cudaMemcpy(
        &num_intersects,
        &(cum_tiles_hit[num_points - 1]),
        sizeof(int32_t),
        cudaMemcpyDeviceToHost
    );
    cudaFree(sum_ws);
}

// figure out which gaussians, sorted by depth, to render for which tile of the
// output image output gaussian IDs for each tile, sorted by depth, as
// continguous array output start and end indices in this list of gaussians for
// each tile
void bin_and_sort_gaussians(
    const int num_points,
    const int num_intersects,
    const float2 *xys,
    const float *depths,
    const int *radii,
    const int32_t *cum_tiles_hit,
    const dim3 tile_bounds,
    int64_t *isect_ids_unsorted,
    int32_t *gaussian_ids_unsorted,
    int64_t *isect_ids_sorted,
    int32_t *gaussian_ids_sorted,
    int2 *tile_bins
) {
    // for each intersection map the tile ID and depth to a gaussian ID
    // allocate intermediate results
    // int32_t *gaussian_ids_unsorted;
    // int64_t *isect_ids_unsorted; // *isect_ids_sorted;
    // cudaMalloc((void**) &gaussian_ids_unsorted, num_intersects *
    // sizeof(int32_t)); cudaMalloc((void**) &isect_ids_unsorted,
    // num_intersects * sizeof(int64_t)); cudaMalloc((void**)
    // &isect_ids_sorted, num_intersects * sizeof(int64_t));
    map_gaussian_to_intersects<<<
        (num_points + N_THREADS - 1) / N_THREADS,
        N_THREADS>>>(
        num_points,
        xys,
        depths,
        radii,
        cum_tiles_hit,
        tile_bounds,
        isect_ids_unsorted,
        gaussian_ids_unsorted
    );

    // sort intersections by ascending tile ID and depth with RadixSort
    int32_t max_tile_id = (int32_t) (tile_bounds.x * tile_bounds.y);
    int msb = 32 - __builtin_clz(max_tile_id) + 1;
    // allocate workspace memory
    void *sort_ws = nullptr;
    size_t sort_ws_bytes;
    cub::DeviceRadixSort::SortPairs(
        sort_ws,
        sort_ws_bytes,
        isect_ids_unsorted,
        isect_ids_sorted,
        gaussian_ids_unsorted,
        gaussian_ids_sorted,
        num_intersects,
        0,
        32 + msb
    );
    cudaMalloc(&sort_ws, sort_ws_bytes);
    cub::DeviceRadixSort::SortPairs(
        sort_ws,
        sort_ws_bytes,
        isect_ids_unsorted,
        isect_ids_sorted,
        gaussian_ids_unsorted,
        gaussian_ids_sorted,
        num_intersects,
        0,
        32 + msb
    );
    cudaFree(sort_ws);

    // get the start and end indices for the gaussians in each tile
<<<<<<< HEAD
    printf("launching tile binning %d %d\n",
        (num_intersects + N_THREADS - 1) / N_THREADS,
        N_THREADS);
=======
    // printf("launching tile binning %d %d\n", 
        // (num_intersects + N_THREADS - 1) / N_THREADS,
        // N_THREADS);
>>>>>>> 8502ec76
    get_tile_bin_edges<<<
        (num_intersects + N_THREADS - 1) / N_THREADS,
        N_THREADS>>>(num_intersects, isect_ids_sorted, tile_bins);

    // free intermediate work spaces
    // cudaFree(isect_ids_unsorted);
    // cudaFree(isect_ids_sorted);
    // cudaFree(gaussian_ids_unsorted);
}

// kernel function for rasterizing each tile
// each thread treats a single pixel
// each thread group uses the same gaussian data in a tile
__global__ void rasterize_forward_kernel(
    const dim3 tile_bounds,
    const dim3 img_size,
    const int channels,
    const int32_t *gaussian_ids_sorted,
    const int2 *tile_bins,
    const float2 *xys,
    const float3 *conics,
    const float *colors,
    const float *opacities,
    float *final_Ts,
    int *final_index,
    float *out_img,
    const float *background
) {
    // current naive implementation where tile data loading is redundant
    // TODO tile data should be shared between tile threads
    int32_t tile_id = blockIdx.y * tile_bounds.x + blockIdx.x;
    unsigned i = blockIdx.y * blockDim.y + threadIdx.y;
    unsigned j = blockIdx.x * blockDim.x + threadIdx.x;
    float px = (float)j;
    float py = (float)i;
    int32_t pix_id = i * img_size.x + j;

    // return if out of bounds
    if (i >= img_size.y || j >= img_size.x) {
        return;
    }
    
    // which gaussians to look through in this tile
    int2 range = tile_bins[tile_id];
    float3 conic;
    float2 center, delta;
    float sigma, opac, alpha, vis, next_T;
    float T = 1.f;

    // iterate over all gaussians and apply rendering EWA equation (e.q. 2 from paper)
    int idx;
    int32_t g;
    for (idx = range.x; idx < range.y; ++idx) {
        g = gaussian_ids_sorted[idx];
        conic = conics[g];
        center = xys[g];
        delta = {center.x - px, center.y - py};

        // Mahalanobis distance (here referred to as sigma) measures how many standard deviations away distance delta is.
        // sigma = -0.5(d.T * conic * d)
        sigma =
            0.5f * (conic.x * delta.x * delta.x + conic.z * delta.y * delta.y) +
            conic.y * delta.x * delta.y;
        if (sigma < 0.f) {
            continue;
        }
        opac = opacities[g];

        alpha = min(0.999f, opac * exp(-sigma));

        // break out conditions
        if (alpha < 1.f / 255.f) {
            continue;
        }
        next_T = T * (1.f - alpha);
        if (next_T <= 1e-4f) {
            break;
        }
        vis = alpha * T;
        for (int c = 0; c < channels; ++c) {
            out_img[channels * pix_id + c] += colors[channels * g + c] * vis;
        }
        T = next_T;
    }
    final_Ts[pix_id] = T;      // transmittance at last gaussian in this pixel
    final_index[pix_id] = idx; // index of in bin of last gaussian in this pixel
    for (int c = 0; c < channels; ++c) {
            out_img[channels * pix_id + c] += T * background[c];
    }
}

// host function to launch parallel rasterization of sorted gaussians on device
void rasterize_forward_impl(
    const dim3 tile_bounds,
    const dim3 block,
    const dim3 img_size,
    const int channels,
    const int32_t *gaussian_ids_sorted,
    const int2 *tile_bins,
    const float2 *xys,
    const float3 *conics,
    const float *colors,
    const float *opacities,
    float *final_Ts,
    int *final_index,
    float *out_img,
    const float* background
) {
    rasterize_forward_kernel <<<tile_bounds, block>>>(
        tile_bounds,
        img_size,
        channels,
        gaussian_ids_sorted,
        tile_bins,
        xys,
        conics,
        colors,
        opacities,
        final_Ts,
        final_index,
        out_img,
        background
    );
}

// device helper to approximate projected 2d cov from 3d mean and cov
__host__ __device__ float3 project_cov3d_ewa(
    const float3 &mean3d,
    const float *cov3d,
    const float *viewmat,
    const float fx,
    const float fy,
    const float tan_fovx,
    const float tan_fovy
) {
    // clip the
    // we expect row major matrices as input, glm uses column major
    // upper 3x3 submatrix
    glm::mat3 W = glm::mat3(
        viewmat[0],
        viewmat[4],
        viewmat[8],
        viewmat[1],
        viewmat[5],
        viewmat[9],
        viewmat[2],
        viewmat[6],
        viewmat[10]
    );
    glm::vec3 p = glm::vec3(viewmat[3], viewmat[7], viewmat[11]);
    glm::vec3 t = W * glm::vec3(mean3d.x, mean3d.y, mean3d.z) + p;

    // clip so that the covariance
    float lim_x = 1.3f * tan_fovx;
    float lim_y = 1.3f * tan_fovy;
    t.x = t.z * std::min(lim_x, std::max(-lim_x, t.x / t.z));
    t.y = t.z * std::min(lim_y, std::max(-lim_y, t.y / t.z));

    float rz = 1.f / t.z;
    float rz2 = rz * rz;

    // column major
    // we only care about the top 2x2 submatrix
    glm::mat3 J = glm::mat3(
        fx * rz,
        0.f,
        0.f,
        0.f,
        fy * rz,
        0.f,
        -fx * t.x * rz2,
        -fy * t.y * rz2,
        0.f
    );

    // printf("ours J\n %f %f %f\n %f %f %f\n",
    //     J[0][0], J[1][0], J[2][0],
    //     J[0][1], J[1][1], J[2][1]
    // );

    glm::mat3 T = J * W;

    // printf("ours T\n %f %f %f\n %f %f %f\n %f %f %f\n",
    //     T[0][0], T[1][0], T[2][0],
    //     T[0][1], T[1][1], T[2][1],
    //     T[0][2], T[1][2], T[2][2]
    // );
    glm::mat3 V = glm::mat3(
        cov3d[0],
        cov3d[1],
        cov3d[2],
        cov3d[1],
        cov3d[3],
        cov3d[4],
        cov3d[2],
        cov3d[4],
        cov3d[5]
    );
    // printf("ours V\n %f %f %f\n %f %f %f\n %f %f %f\n",
    //     V[0][0], V[1][0], V[2][0],
    //     V[0][1], V[1][1], V[2][1],
    //     V[0][2], V[1][2], V[2][2]
    // );

    glm::mat3 cov = T * V * glm::transpose(T);
    // printf("ours cov\n %f %f %f\n %f %f %f\n %f %f %f\n",
    //     cov[0][0], cov[1][0], cov[2][0],
    //     cov[0][1], cov[1][1], cov[2][1],
    //     cov[0][2], cov[1][2], cov[2][2]
    // );
    // add a little blur along axes and save upper triangular elements
    return (float3
    ){float(cov[0][0]) + 0.3f, float(cov[0][1]), float(cov[1][1]) + 0.3f};
}

// device helper to get 3D covariance from scale and quat parameters
__host__ __device__ void scale_rot_to_cov3d(
    const float3 scale, const float glob_scale, const float4 quat, float *cov3d
) {
    glm::mat3 R = quat_to_rotmat(quat);
    // printf("R %.2f %.2f %.2f\n", R[0][0], R[1][1], R[2][2]);
    glm::mat3 S = scale_to_mat(scale, glob_scale);
    // printf("S %.2f %.2f %.2f\n", S[0][0], S[1][1], S[2][2]);

    glm::mat3 M = R * S;
    glm::mat tmp = M * glm::transpose(M);
    // printf("tmp %.2f %.2f %.2f\n", tmp[0][0], tmp[1][1], tmp[2][2]);

    // save upper right because symmetric
    cov3d[0] = tmp[0][0];
    cov3d[1] = tmp[0][1];
    cov3d[2] = tmp[0][2];
    cov3d[3] = tmp[1][1];
    cov3d[4] = tmp[1][2];
    cov3d[5] = tmp[2][2];
}<|MERGE_RESOLUTION|>--- conflicted
+++ resolved
@@ -300,15 +300,9 @@
     cudaFree(sort_ws);
 
     // get the start and end indices for the gaussians in each tile
-<<<<<<< HEAD
-    printf("launching tile binning %d %d\n",
-        (num_intersects + N_THREADS - 1) / N_THREADS,
-        N_THREADS);
-=======
     // printf("launching tile binning %d %d\n", 
         // (num_intersects + N_THREADS - 1) / N_THREADS,
         // N_THREADS);
->>>>>>> 8502ec76
     get_tile_bin_edges<<<
         (num_intersects + N_THREADS - 1) / N_THREADS,
         N_THREADS>>>(num_intersects, isect_ids_sorted, tile_bins);
